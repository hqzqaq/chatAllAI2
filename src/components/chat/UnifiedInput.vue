--- conflicted
+++ resolved
@@ -176,12 +176,9 @@
 // 响应式数据
 const selectedProviders = ref<string[]>([])
 
-<<<<<<< HEAD
-=======
 // AI状态管理
 const aiStatusMap = ref<{ [providerId: string]: 'waiting_input' | 'responding' | 'completed' }>({})
 
->>>>>>> 5f5fe152
 // 输入框交互优化相关数据
 const textareaRef = ref<any>(null)
 const textareaRows = ref<number>(3)
@@ -464,11 +461,7 @@
  */
 const toggleExpand = (): void => {
   isExpanded.value = !isExpanded.value
-<<<<<<< HEAD
-  
-=======
-
->>>>>>> 5f5fe152
+
   if (isExpanded.value) {
     // 全屏状态
     textareaRows.value = maxRows.value
@@ -476,11 +469,7 @@
     // 回到最小行数
     textareaRows.value = minRows.value
   }
-<<<<<<< HEAD
-  
-=======
-
->>>>>>> 5f5fe152
+
   // 保存用户偏好
   savePreferredHeight()
 }
@@ -687,12 +676,9 @@
   nextTick(() => {
     loadPreferredHeight()
   })
-<<<<<<< HEAD
-=======
 
   // 初始检查：为当前已登录的提供商启动AI状态监控
   startAIStatusMonitoringForLoggedInProviders()
->>>>>>> 5f5fe152
 })
 
 /**
@@ -821,8 +807,6 @@
 
   // 保存用户偏好的高度
   savePreferredHeight()
-<<<<<<< HEAD
-=======
 
   // 移除AI状态变化事件监听
   if (unsubscribeAIStatusChange) {
@@ -831,7 +815,6 @@
 
   // 停止AI状态监控
   stopAIStatusMonitoring()
->>>>>>> 5f5fe152
 })
 </script>
 
@@ -1113,11 +1096,7 @@
   width: 16px;
   height: 16px;
   cursor: ns-resize;
-<<<<<<< HEAD
-  background-image: 
-=======
   background-image:
->>>>>>> 5f5fe152
     url("data:image/svg+xml,%3Csvg xmlns='http://www.w3.org/2000/svg' width='16' height='16' viewBox='0 0 24 24' fill='none' stroke='%23909399' stroke-width='2' stroke-linecap='round' stroke-linejoin='round'%3E%3Cpolyline points='6 9 12 15 18 9'%3E%3C/polyline%3E%3C/svg%3E");
   background-repeat: no-repeat;
   background-position: center;
@@ -1152,7 +1131,6 @@
   user-select: none;
   font-size: 14px;
   color: #606266;
-<<<<<<< HEAD
 }
 
 .textarea-expand-button:hover {
@@ -1167,22 +1145,6 @@
   transform: scale(0.95);
 }
 
-=======
-}
-
-.textarea-expand-button:hover {
-  opacity: 1;
-  background-color: #ffffff;
-  border-color: var(--el-color-primary);
-  color: var(--el-color-primary);
-  box-shadow: 0 2px 8px rgba(0, 0, 0, 0.15);
-}
-
-.textarea-expand-button:active {
-  transform: scale(0.95);
-}
-
->>>>>>> 5f5fe152
 /* 输入框操作区域样式 */
 .input-actions {
   display: flex;
